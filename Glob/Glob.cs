--- conflicted
+++ resolved
@@ -395,19 +395,11 @@
                 yield break;
             }
 
-<<<<<<< HEAD
-            int level = 0;
+            var level = 0;
             var option = new StringBuilder();
-            string prefix = "";
-            string postfix = "";
-            List<string> options = new List<string>();
-=======
-            var level = 0;
-            var option = "";
             var prefix = "";
             var postfix = "";
             var options = new List<string>();
->>>>>>> 342be6eb
 
             for (int i = 0; i < path.Length; i++)
             {
